--- conflicted
+++ resolved
@@ -2,16 +2,6 @@
 
 pub mod features {
     pub mod basic_search;
-<<<<<<< HEAD
     pub mod advanced_query;
     pub mod full_text_search;
 }
-=======
-    pub mod index_text_documents;
-    pub mod search_full_text;
-}
-
-pub use features::*;
-pub use features::index_text_documents::*;
-pub use features::search_full_text::*;
->>>>>>> c39bbbb0
